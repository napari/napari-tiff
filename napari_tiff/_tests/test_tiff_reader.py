import dask.array as da
import numpy as np
import pytest
<<<<<<< HEAD

from napari_tiff import napari_get_reader
from napari_tiff.napari_tiff_reader import (imagecodecs_reader,
                                            tifffile_reader, zip_reader)
from napari_tiff._tests.test_data import (
    example_data_filepath,
    example_data_zipped_filepath,
    example_data_tiff,
    example_data_imagej,
    example_data_ometiff,
    example_data_multiresolution,
)
=======
import tifffile


def example_data_filepath(tmp_path, original_data):
    example_data_filepath = str(tmp_path / "example_data_filepath.tif")
    tifffile.imwrite(example_data_filepath, original_data, imagej=False)
    return example_data_filepath


def example_data_tiff(tmp_path, original_data):
    example_data_filepath = str(tmp_path / "example_data_tiff.tif")
    tifffile.imwrite(example_data_filepath, original_data, imagej=False)
    return tifffile.TiffFile(example_data_filepath)


def example_data_imagej(tmp_path, original_data):
    example_data_filepath = str(tmp_path / "example_data_imagej.tif")
    tifffile.imwrite(example_data_filepath, original_data, imagej=True)
    return tifffile.TiffFile(example_data_filepath)


def example_data_ometiff(tmp_path, original_data):
    example_data_filepath = str(tmp_path / "example_data_ometiff.ome.tif")
    tifffile.imwrite(example_data_filepath, original_data, imagej=False)
    return tifffile.TiffFile(example_data_filepath)


def example_data_zipped(tmp_path, original_data):
    example_tiff_filepath = str(tmp_path / "myfile.tif")
    tifffile.imwrite(example_tiff_filepath, original_data)
    example_zipped_filepath = str(tmp_path / "myfile.zip")
    with zipfile.ZipFile(example_zipped_filepath, 'w') as myzip:
        myzip.write(example_tiff_filepath)
    os.remove(example_tiff_filepath)  # not needed now the zip file is saved
    return example_zipped_filepath
>>>>>>> 815f7bf0


def test_get_reader_pass():
    """Test None is returned if file format is not recognized."""
    reader = napari_get_reader("fake.file")
    assert reader is None


@pytest.mark.parametrize("data_fixture, original_data", [
    (example_data_filepath, np.random.random((20, 20))),
    (example_data_zipped_filepath, np.random.random((20, 20))),
    ])
def test_reader(tmp_path, data_fixture, original_data):
    """Test tiff reader with example data filepaths."""

    my_test_file = data_fixture(tmp_path, original_data)

    # try to read it back in
    reader = napari_get_reader(my_test_file)
    assert callable(reader)

    # make sure we're delivering the right format
    layer_data_list = reader(my_test_file)
    assert isinstance(layer_data_list, list) and len(layer_data_list) > 0
    layer_data_tuple = layer_data_list[0]
    assert isinstance(layer_data_tuple, tuple) and len(layer_data_tuple) > 0

    # make sure it's the same as it started
    if data_fixture == example_data_zipped_filepath:  # zipfile has unsqueezed dimension
        np.testing.assert_allclose(original_data, layer_data_tuple[0][0])
    else:
        np.testing.assert_allclose(original_data, layer_data_tuple[0])


@pytest.mark.parametrize("reader, data_fixture, original_data", [
    (imagecodecs_reader, example_data_filepath, np.random.random((20, 20))),
<<<<<<< HEAD
    (tifffile_reader, example_data_imagej, np.random.randint(0, 255, size=(20, 20)).astype(np.uint8)),
    (tifffile_reader, example_data_tiff, np.random.randint(0, 255, size=(20, 20)).astype(np.uint8)),
    (tifffile_reader, example_data_ometiff, np.random.randint(0, 255, size=(20, 20, 3)).astype(np.uint8)),
    (zip_reader, example_data_zipped_filepath, np.random.random((20, 20))),
=======
    (imagej_reader, example_data_imagej,  np.random.randint(0, 255, size=(20, 20)).astype(np.uint8)),
    (tifffile_reader, example_data_tiff, np.random.randint(0, 255, size=(20, 20)).astype(np.uint8)),
    (tifffile_reader, example_data_ometiff, np.random.randint(0, 255, size=(20, 20)).astype(np.uint8)),
    (zip_reader, example_data_zipped, np.random.random((20, 20))),
>>>>>>> 815f7bf0
    ])
def test_all_readers(reader, data_fixture, original_data, tmp_path):
    """Test each individual reader."""
    assert callable(reader)

    test_data = data_fixture(tmp_path, original_data)

    # make sure we're delivering the right format
    layer_data_list = reader(test_data)
    assert isinstance(layer_data_list, list) and len(layer_data_list) > 0
    layer_data_tuple = layer_data_list[0]
    assert isinstance(layer_data_tuple, tuple) and len(layer_data_tuple) > 0

    # make sure it's the same as it started
    if data_fixture == example_data_zipped_filepath:  # zipfile has unsqueezed dimension
        np.testing.assert_allclose(original_data, layer_data_tuple[0][0])
    else:
        np.testing.assert_allclose(original_data, layer_data_tuple[0])


def test_multiresolution_image(example_data_multiresolution):
    """Test opening a multi-resolution image."""
    assert example_data_multiresolution.series[0].is_pyramidal
    layer_data_list = tifffile_reader(example_data_multiresolution)
    layer_data_tuple = layer_data_list[0]
    layer_data = layer_data_tuple[0]
    assert len(layer_data) == 3
    assert layer_data[0].shape == (16, 512, 512, 3)
    assert layer_data[1].shape == (16, 256, 256, 3)
    assert layer_data[2].shape == (16, 128, 128, 3)
    assert all([isinstance(level, da.Array) for level in layer_data])<|MERGE_RESOLUTION|>--- conflicted
+++ resolved
@@ -1,7 +1,7 @@
 import dask.array as da
 import numpy as np
 import pytest
-<<<<<<< HEAD
+import tifffile
 
 from napari_tiff import napari_get_reader
 from napari_tiff.napari_tiff_reader import (imagecodecs_reader,
@@ -14,43 +14,6 @@
     example_data_ometiff,
     example_data_multiresolution,
 )
-=======
-import tifffile
-
-
-def example_data_filepath(tmp_path, original_data):
-    example_data_filepath = str(tmp_path / "example_data_filepath.tif")
-    tifffile.imwrite(example_data_filepath, original_data, imagej=False)
-    return example_data_filepath
-
-
-def example_data_tiff(tmp_path, original_data):
-    example_data_filepath = str(tmp_path / "example_data_tiff.tif")
-    tifffile.imwrite(example_data_filepath, original_data, imagej=False)
-    return tifffile.TiffFile(example_data_filepath)
-
-
-def example_data_imagej(tmp_path, original_data):
-    example_data_filepath = str(tmp_path / "example_data_imagej.tif")
-    tifffile.imwrite(example_data_filepath, original_data, imagej=True)
-    return tifffile.TiffFile(example_data_filepath)
-
-
-def example_data_ometiff(tmp_path, original_data):
-    example_data_filepath = str(tmp_path / "example_data_ometiff.ome.tif")
-    tifffile.imwrite(example_data_filepath, original_data, imagej=False)
-    return tifffile.TiffFile(example_data_filepath)
-
-
-def example_data_zipped(tmp_path, original_data):
-    example_tiff_filepath = str(tmp_path / "myfile.tif")
-    tifffile.imwrite(example_tiff_filepath, original_data)
-    example_zipped_filepath = str(tmp_path / "myfile.zip")
-    with zipfile.ZipFile(example_zipped_filepath, 'w') as myzip:
-        myzip.write(example_tiff_filepath)
-    os.remove(example_tiff_filepath)  # not needed now the zip file is saved
-    return example_zipped_filepath
->>>>>>> 815f7bf0
 
 
 def test_get_reader_pass():
@@ -87,17 +50,10 @@
 
 @pytest.mark.parametrize("reader, data_fixture, original_data", [
     (imagecodecs_reader, example_data_filepath, np.random.random((20, 20))),
-<<<<<<< HEAD
     (tifffile_reader, example_data_imagej, np.random.randint(0, 255, size=(20, 20)).astype(np.uint8)),
     (tifffile_reader, example_data_tiff, np.random.randint(0, 255, size=(20, 20)).astype(np.uint8)),
     (tifffile_reader, example_data_ometiff, np.random.randint(0, 255, size=(20, 20, 3)).astype(np.uint8)),
     (zip_reader, example_data_zipped_filepath, np.random.random((20, 20))),
-=======
-    (imagej_reader, example_data_imagej,  np.random.randint(0, 255, size=(20, 20)).astype(np.uint8)),
-    (tifffile_reader, example_data_tiff, np.random.randint(0, 255, size=(20, 20)).astype(np.uint8)),
-    (tifffile_reader, example_data_ometiff, np.random.randint(0, 255, size=(20, 20)).astype(np.uint8)),
-    (zip_reader, example_data_zipped, np.random.random((20, 20))),
->>>>>>> 815f7bf0
     ])
 def test_all_readers(reader, data_fixture, original_data, tmp_path):
     """Test each individual reader."""
