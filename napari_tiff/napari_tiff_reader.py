--- conflicted
+++ resolved
@@ -11,15 +11,10 @@
 """
 from typing import List, Optional, Union, Any, Tuple, Dict, Callable
 
-<<<<<<< HEAD
-from tifffile import TiffFile, TiffSequence, TIFF
+import numpy
+from tifffile import TiffFile, TiffSequence, TIFF, xml2dict
 
 from napari_tiff.napari_tiff_metadata import get_metadata
-=======
-import numpy
-from tifffile import TiffFile, TiffSequence, TIFF, xml2dict
-from vispy.color import Colormap
->>>>>>> 815f7bf0
 
 LayerData = Union[Tuple[Any], Tuple[Any, Dict], Tuple[Any, Dict, str]]
 PathLike = Union[str, List[str]]
@@ -74,8 +69,7 @@
     return [(data, {}, 'image')]
 
 
-<<<<<<< HEAD
-def tifffile_reader(tif):
+def tifffile_reader(tif: TiffFile) -> List[LayerData]:
     """Return napari LayerData from image series in TIFF file."""
     nlevels = len(tif.series[0].levels)
     if nlevels > 1:
@@ -87,249 +81,12 @@
             if level_data.chunksize == level_data.shape:
                 level_data = level_data.rechunk()
             data.append(level_data)
-=======
-def tifffile_reader(tif: TiffFile):
-    """Return napari LayerData from largest image series in TIFF file."""
-    # TODO: fix (u)int32/64
-    # TODO: handle complex
-    series = tif.series[0]
-    for s in tif.series:
-        if s.size > series.size:
-            series = s
-    data = series.asarray()
-    axes = series.axes
-    shape = series.shape
-    page = next(p for p in series.pages if p is not None)
-    extrasamples = page.extrasamples
-
-    rgb = page.photometric in (2, 6) and shape[-1] in (3, 4)
-    name = None
-    scale = None
-    colormap = None
-    contrast_limits = None
-    blending = None
-    channel_axis = None
-    visible = True
-
-    if page.photometric == 5:
-        # CMYK
-        channel_axis = axes.find('S')
-        if channel_axis >= 0 and shape[channel_axis] >= 4:
-            colormap = cmyk_colormaps()
-            name = ['Cyan', 'Magenta', 'Yellow', 'Black']
-            visible = [False, False, False, True]
-            blending = ['additive', 'additive', 'additive', 'additive']
-            # TODO: use subtractive blending
-        else:
-            channel_axis = None
-    elif (
-        page.photometric in (2, 6) and (
-            page.planarconfig == 2 or
-            (page.bitspersample > 8 and data.dtype.kind in 'iu') or
-            (extrasamples and len(extrasamples) > 1)
-        )
-    ):
-        # RGB >8-bit or planar, or with multiple extrasamples
-        channel_axis = axes.find('S')
-        if channel_axis >= 0 and shape[channel_axis] > 2:
-            rgb = False
-            visible = [True, True, True]
-            colormap = ['red', 'green', 'blue']  # rgb_colormaps()
-            name = ['Red', 'Green', 'Blue']
-            blending = ['additive', 'additive', 'additive']
-        else:
-            channel_axis = None
-    elif (
-        page.photometric in (0, 1) and
-        extrasamples and
-        any(sample > 0 for sample in extrasamples)
-    ):
-        # Grayscale with alpha channel
-        channel_axis = axes.find('S')
-        if channel_axis >= 0:
-            visible = [True]
-            colormap = ['gray']
-            name = ['Minisblack' if page.photometric == 1 else 'Miniswhite']
-            blending = ['additive']
-        else:
-            channel_axis = None
-
-    if channel_axis is not None and extrasamples:
-        # add extrasamples
-        for sample in extrasamples:
-            if sample == 0:
-                # UNSPECIFIED
-                visible.append(False)  # hide by default
-                colormap.append('gray')
-                name.append('Extrasample')
-                blending.append('additive')
-            else:
-                # alpha channel
-                # TODO: handle ASSOCALPHA and UNASSALPHA
-                visible.append(True)
-                colormap.append(alpha_colormap())
-                name.append('Alpha')
-                blending.append('translucent')
-
-    if channel_axis is None and page.photometric in (0, 1):
-        # separate up to 3 samples in grayscale images
-        channel_axis = axes.find('S')
-        if channel_axis >= 0 and 1 < shape[channel_axis] < 4:
-            n = shape[channel_axis]
-            colormap = ['red', 'green', 'blue', 'gray',
-                        'cyan', 'magenta', 'yellow'][:n]
-            name = [f'Sample {i}' for i in range(n)]
-        else:
-            channel_axis = None
-
-    if channel_axis is None:
-        # separate up to 3 channels
-        channel_axis = axes.find('C')
-        if channel_axis > 0 and 1 < shape[channel_axis] < 4:
-            n = shape[channel_axis]
-            colormap = ['red', 'green', 'blue', 'gray',
-                        'cyan', 'magenta', 'yellow'][:n]
-            name = [f'Channel {i}' for i in range(n)]
-        else:
-            channel_axis = None
-
-        if page.photometric == 3 and page.colormap is not None:
-            # PALETTE
-            colormap = page.colormap
-            if numpy.max(colormap) > 255:
-                colormap = colormap / 65535.0
-            else:
-                colormap = colormap / 255.0
-            colormap = Colormap(colormap.astype('float32').T)
-
-    if colormap is None and page.photometric == 0:
-        # MINISBLACK
-        colormap = 'gray_r'
-
-    if (
-        contrast_limits is None and
-        data.dtype.kind == 'u' and
-        page.photometric != 3 and
-        page.bitspersample not in (8, 16, 32, 64)
-    ):
-        contrast_limits = (0, 2**page.bitspersample)
-        if channel_axis is not None and shape[channel_axis] > 1:
-            contrast_limits = [contrast_limits] * shape[channel_axis]
-
-    metadata_dict = get_tiff_metadata(tif)
-
-    kwargs = dict(
-        rgb=rgb,
-        channel_axis=channel_axis,
-        name=name,
-        scale=scale,
-        colormap=colormap,
-        contrast_limits=contrast_limits,
-        blending=blending,
-        visible=visible,
-        metadata=metadata_dict,
-    )
-    return [(data, kwargs, 'image')]
-
-
-def imagej_reader(tif: TiffFile):
-    """Return napari LayerData from ImageJ hyperstack."""
-    # TODO: ROI overlays
-    ijmeta = tif.imagej_metadata
-    series = tif.series[0]
-
-    data = series.asarray()
-    axes = series.axes
-    shape = series.shape
-    page = series.pages[0]
-    rgb = page.photometric == 2 and shape[-1] in (3, 4)
-    mode = ijmeta.get('mode', None)
-    channels = ijmeta.get('channels', 1)
-    channel_axis = None
-
-    name = None
-    scale = None
-    colormap = None
-    contrast_limits = None
-    blending = None
-    visible = True
-
-    if mode in ('composite', 'color'):
-        channel_axis = axes.find('C')
-        if channel_axis < 0:
-            channel_axis = None
-
-    if channel_axis is not None:
-        channels = shape[channel_axis]
-        channel_only = channels == ijmeta.get('images', 0)
-
-        if 'LUTs' in ijmeta:
-            colormap = [Colormap(c.T / 255.0) for c in ijmeta['LUTs']]
-        elif mode == 'grayscale':
-            colormap = 'gray'
-        elif channels < 8:
-            colormap = ['red', 'green', 'blue', 'gray',
-                        'cyan', 'magenta', 'yellow'][:channels]
-
-        if 'Ranges' in ijmeta:
-            contrast_limits = numpy.array(ijmeta['Ranges']).reshape(-1, 2)
-            contrast_limits = contrast_limits.tolist()
-
-        if channel_only and 'Labels' in ijmeta:
-            name = ijmeta['Labels']
-        elif channels > 1:
-            name = [f'Channel {i}' for i in range(channels)]
-
-        if mode in ('color', 'grayscale'):
-            blending = 'opaque'
-
-    elif axes[-1] == 'S' and data.dtype == 'uint16':
-        # RGB >8-bit
-        channel_axis = axes.find('S')
-        if channel_axis >= 0 and shape[channel_axis] in (3, 4):
-            rgb = False
-            n = shape[channel_axis]
-            visible = [True, True, True]
-            colormap = rgb_colormaps(samples=4)[:n]
-            name = ['Red', 'Green', 'Blue', 'Alpha'][:n]
-            blending = ['additive', 'additive', 'additive', 'translucent'][:n]
-        else:
-            channel_axis = None
-
-    scale = {}
-    res = page.tags.get('XResolution')
-    if res is not None:
-        scale['X'] = res.value[1] / max(res.value[0], 1)
-    res = page.tags.get('YResolution')
-    if res is not None:
-        scale['Y'] = res.value[1] / max(res.value[0], 1)
-    scale['Z'] = abs(ijmeta.get('spacing', 1.0))
-    if channel_axis is None:
-        scale = tuple(scale.get(x, 1.0) for x in axes if x != 'S')
->>>>>>> 815f7bf0
     else:
         data = tif.asarray()
 
-<<<<<<< HEAD
     metadata_kwargs = get_metadata(tif)
 
     return [(data, metadata_kwargs, 'image')]
-=======
-    metadata_dict = get_tiff_metadata(tif)
-
-    kwargs = dict(
-        rgb=rgb,
-        channel_axis=channel_axis,
-        name=name,
-        scale=scale,
-        colormap=colormap,
-        contrast_limits=contrast_limits,
-        blending=blending,
-        visible=visible,
-        metadata=metadata_dict,
-    )
-    return [(data, kwargs, 'image')]
->>>>>>> 815f7bf0
 
 
 def imagecodecs_reader(path: PathLike):
@@ -338,79 +95,6 @@
     return [(imread(path), {}, 'image')]
 
 
-<<<<<<< HEAD
-=======
-def get_tiff_metadata(tif: TiffFile) -> dict[str, Any]:
-    """Return any non-empty tif metadata properties as a dictionary."""
-    metadata_dict = {}
-    empty_metadata_values = [None, '', (), []]
-    for name in dir(tif.__class__):
-        obj = getattr(tif.__class__, name)
-        if 'metadata' in name:
-            metadata_value = obj.__get__(tif)
-            if metadata_value not in empty_metadata_values:
-                print(metadata_value)
-                if isinstance(metadata_value, str):
-                    try:
-                        metadata_value = xml2dict(metadata_value)
-                    except Exception:
-                        pass
-                metadata_dict[name] = metadata_value
-    return metadata_dict
-
-
-def alpha_colormap(bitspersample=8, samples=4):
-    """Return Alpha colormap."""
-    n = 2**bitspersample
-    ramp = numpy.linspace(0.0, 1.0, n).astype('float32')
-    a = numpy.zeros((n, samples), dtype='float32')
-    a[:, 3] = ramp[::-1]
-    return Colormap(a)
-
-
-def rgb_colormaps(bitspersample=8, samples=3):
-    """Return RGB colormaps."""
-    n = 2**bitspersample
-    ramp = numpy.linspace(0.0, 1.0, n).astype('float32')
-    r = numpy.zeros((n, samples), dtype='float32')
-    r[:, 0] = ramp
-    g = numpy.zeros((n, samples), dtype='float32')
-    g[:, 1] = ramp
-    b = numpy.zeros((n, samples), dtype='float32')
-    b[:, 2] = ramp
-    if samples > 3:
-        r[:, 3:] = 1.0
-        g[:, 3:] = 1.0
-        b[:, 3:] = 1.0
-    return [Colormap(r), Colormap(g), Colormap(b)]
-
-
-def cmyk_colormaps(bitspersample=8, samples=3):
-    """Return CMYK colormaps."""
-    n = 2**bitspersample
-    ramp = numpy.linspace(1.0, 0.0, n).astype('float32')
-    c = numpy.zeros((n, samples), dtype='float32')
-    c[:, 1] = ramp
-    c[:, 2] = ramp
-    m = numpy.zeros((n, samples), dtype='float32')
-    m[:, 0] = ramp
-    m[:, 2] = ramp
-    y = numpy.zeros((n, samples), dtype='float32')
-    y[:, 0] = ramp
-    y[:, 1] = ramp
-    k = numpy.zeros((n, samples), dtype='float32')
-    k[:, 0] = ramp
-    k[:, 1] = ramp
-    k[:, 2] = ramp
-    if samples > 3:
-        c[:, 3:] = 1.0
-        m[:, 3:] = 1.0
-        y[:, 3:] = 1.0
-        k[:, 3:] = 1.0
-    return [Colormap(c), Colormap(m), Colormap(y), Colormap(k)]
-
-
->>>>>>> 815f7bf0
 def log_warning(msg, *args, **kwargs):
     """Log message with level WARNING."""
     import logging
